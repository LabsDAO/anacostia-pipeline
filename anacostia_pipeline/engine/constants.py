from enum import Enum

class Status(Enum):
    SUCCESS = 0,
    FAILURE = 1,
    RUNNING = 2,
    WAITING = 3,
    SKIPPED = 4,
    ERROR = 5,
    EXITED = 6,
    # Node.run() has not been executed yet
    OFF = 7,
    PAUSING = 8,
    PAUSED = 9
    STOPPING = 10
<<<<<<< HEAD
    INIT = 11
=======
>>>>>>> fa8cdb5b

    def __repr__(self) -> str:
        status_words = {
            Status.SUCCESS: "SUCCESS",
            Status.FAILURE: "FAILURE",
            Status.RUNNING: "RUNNING",
            Status.WAITING: "WAITING",
            Status.SKIPPED: "SKIPPED",
            Status.ERROR: "ERROR",
            Status.EXITED: "EXITED",
            Status.OFF: "OFF",
            Status.PAUSING: "PAUSING",
            Status.PAUSED: "PAUSED",
            Status.STOPPING: "STOPPING"
        }
        return status_words[self]
<<<<<<< HEAD
=======
    
    def __int__(self) -> int:
        status_ints = {
            Status.SUCCESS: 0,
            Status.FAILURE: 1,
            Status.RUNNING: 2,
            Status.WAITING: 3,
            Status.SKIPPED: 4,
            Status.ERROR: 5,
            Status.EXITED: 6,
            Status.OFF: 7,
            Status.PAUSING: 8,
            Status.PAUSED: 9,
            Status.STOPPING: 10
        }
        return status_ints[self]
    
    def __eq__(self, other: 'Status') -> bool:
        if other.value == self.value:
            return True
        else:
            return False
    
    def __hash__(self) -> int:
        return super().__hash__()
>>>>>>> fa8cdb5b

class ASTOperation(Enum):
    NOT = 0
    AND = 1
    OR = 2
    XOR = 3<|MERGE_RESOLUTION|>--- conflicted
+++ resolved
@@ -13,10 +13,7 @@
     PAUSING = 8,
     PAUSED = 9
     STOPPING = 10
-<<<<<<< HEAD
     INIT = 11
-=======
->>>>>>> fa8cdb5b
 
     def __repr__(self) -> str:
         status_words = {
@@ -33,24 +30,9 @@
             Status.STOPPING: "STOPPING"
         }
         return status_words[self]
-<<<<<<< HEAD
-=======
     
     def __int__(self) -> int:
-        status_ints = {
-            Status.SUCCESS: 0,
-            Status.FAILURE: 1,
-            Status.RUNNING: 2,
-            Status.WAITING: 3,
-            Status.SKIPPED: 4,
-            Status.ERROR: 5,
-            Status.EXITED: 6,
-            Status.OFF: 7,
-            Status.PAUSING: 8,
-            Status.PAUSED: 9,
-            Status.STOPPING: 10
-        }
-        return status_ints[self]
+        return self.value
     
     def __eq__(self, other: 'Status') -> bool:
         if other.value == self.value:
@@ -60,7 +42,6 @@
     
     def __hash__(self) -> int:
         return super().__hash__()
->>>>>>> fa8cdb5b
 
 class ASTOperation(Enum):
     NOT = 0

from threading import Lock
from datetime import datetime
from pydantic import BaseModel
from typing import List

from .constants import Status, Result, Work
<<<<<<< HEAD
=======


>>>>>>> 43fe8f8d

class Signal(BaseModel):
    sender: str
    receiver: str
    timestamp: datetime
    result: Result = None

    def __repr__(self) -> str:
        return f"Signal (sender: {self.sender}, receiver: {self.receiver}, timestamp: {str(self.timestamp)}, result: {self.result})"

class SignalTable:
    def __init__(self) -> None:
        self.table = dict()
        self.table_lock = Lock()

    def __getitem__(self, key: str) -> Signal:
        while True:
            with self.table_lock:
                return self.table[key]

    def __setitem__(self, key: str, value: Signal) -> None:
        while True:
            with self.table_lock:
                self.table[key] = value
                return

    def __delitem__(self, key) -> None:
        while True:
            with self.table_lock:
                del self.table[key]
                return

    def keys(self) -> List[str]:
        while True:
            with self.table_lock:
                return list(self.table.keys())

    def values(self) -> List[Signal]:
        while True:
            with self.table_lock:
                return list(self.table.values())

    def items(self) -> List[tuple]:
        while True:
            with self.table_lock:
                return list(self.table.items())
    
    def __len__(self) -> int:
        while True:
            with self.table_lock:
                return len(self.table)

    def __repr__(self) -> str:
        while True:
            with self.table_lock:
                return "TODO: implement this"<|MERGE_RESOLUTION|>--- conflicted
+++ resolved
@@ -3,12 +3,7 @@
 from pydantic import BaseModel
 from typing import List
 
-from .constants import Status, Result, Work
-<<<<<<< HEAD
-=======
-
-
->>>>>>> 43fe8f8d
+from .constants import Result
 
 class Signal(BaseModel):
     sender: str

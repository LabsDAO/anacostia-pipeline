import time
import sys
import unittest

sys.path.append('..')
sys.path.append('../anacostia_pipeline')
from anacostia_pipeline.engine.node import TrueNode, FalseNode
from anacostia_pipeline.engine.pipeline import Pipeline

class PipelineTest(unittest.TestCase):
    def __init__(self, methodName: str = "runTest") -> None:
        super().__init__(methodName)

    def test_triggering_pipeline(self):
<<<<<<< HEAD
        n1 = TrueNode(name='n1', auto_trigger=True, retrigger=False)
        n2 = FalseNode(name='n2', auto_trigger=True, retrigger=False)
        n3 = TrueNode(name='n3', listen_to=n1 | n2, retrigger=False)
        n4 = TrueNode(name="n4", listen_to=n3, retrigger=False)
        n5 = FalseNode(name="n5", listen_to=n3 & n2, retrigger=False)

        p1 = Pipeline(nodes=[n1, n2, n3, n4, n5])
        p1.start()

        time.sleep(8)

        assert n1.triggered
        assert n2.triggered
        assert n3.triggered
        assert n4.triggered 
        assert not n5.triggered
=======
        n1 = TrueNode(name='n1')
        n2 = FalseNode(name='n2')
        n3 = TrueNode(name='n3', listen_to=n1 | n2)
        n4 = TrueNode(name="n4", listen_to=n3)
        n5 = FalseNode(name="n5", listen_to=n3 & n2)
        n6 = TrueNode(name="n6", listen_to=n3 & n2)

        #p1 = Pipeline(nodes=[n1, n2, n3, n4, n5])
        p1 = Pipeline(nodes=[n1, n2, n3, n4, n5, n6])
        p1.start()

        time.sleep(2)

        # the reason why all nodes are triggered is because i set the auto_trigger to True by default
        assert n1.triggered
        assert not n2.triggered
        assert n3.triggered
        assert n4.triggered 
        assert not n5.triggered
        assert n6.triggered
>>>>>>> ca483885

        p1.terminate_nodes()

    def test_pause(self):
<<<<<<< HEAD
        n1 = TrueNode(name='n1', auto_trigger=True, retrigger=False)
        n2 = FalseNode(name='n2', auto_trigger=True, retrigger=False)
        n3 = TrueNode(name='n3', listen_to=n1 | n2, retrigger=False)
        n4 = TrueNode(name="n4", listen_to=n3, retrigger=False)
        n5 = FalseNode(name="n5", listen_to=n3 & n2, retrigger=False)
=======
        n1 = TrueNode(name='n1')
        n2 = FalseNode(name='n2')
        n3 = TrueNode(name='n3', listen_to=n1 | n2)
        n4 = TrueNode(name="n4", listen_to=n3)
        n5 = FalseNode(name="n5", listen_to=n3 & n2)
>>>>>>> ca483885

        p1 = Pipeline(nodes=[n1, n2, n3, n4, n5])
        p1.start()

        n4.pause()

<<<<<<< HEAD
        time.sleep(8)

        assert n1.triggered
        assert n2.triggered
        assert n3.triggered
        assert not n4.triggered 
=======
        time.sleep(2)

        assert n1.triggered
        assert not n2.triggered
        assert n3.triggered
        assert n4.triggered 
>>>>>>> ca483885
        assert not n5.triggered

        p1.terminate_nodes()

if __name__ == "__main__":
    unittest.main()<|MERGE_RESOLUTION|>--- conflicted
+++ resolved
@@ -12,24 +12,6 @@
         super().__init__(methodName)
 
     def test_triggering_pipeline(self):
-<<<<<<< HEAD
-        n1 = TrueNode(name='n1', auto_trigger=True, retrigger=False)
-        n2 = FalseNode(name='n2', auto_trigger=True, retrigger=False)
-        n3 = TrueNode(name='n3', listen_to=n1 | n2, retrigger=False)
-        n4 = TrueNode(name="n4", listen_to=n3, retrigger=False)
-        n5 = FalseNode(name="n5", listen_to=n3 & n2, retrigger=False)
-
-        p1 = Pipeline(nodes=[n1, n2, n3, n4, n5])
-        p1.start()
-
-        time.sleep(8)
-
-        assert n1.triggered
-        assert n2.triggered
-        assert n3.triggered
-        assert n4.triggered 
-        assert not n5.triggered
-=======
         n1 = TrueNode(name='n1')
         n2 = FalseNode(name='n2')
         n3 = TrueNode(name='n3', listen_to=n1 | n2)
@@ -50,45 +32,27 @@
         assert n4.triggered 
         assert not n5.triggered
         assert n6.triggered
->>>>>>> ca483885
 
         p1.terminate_nodes()
 
     def test_pause(self):
-<<<<<<< HEAD
-        n1 = TrueNode(name='n1', auto_trigger=True, retrigger=False)
-        n2 = FalseNode(name='n2', auto_trigger=True, retrigger=False)
-        n3 = TrueNode(name='n3', listen_to=n1 | n2, retrigger=False)
-        n4 = TrueNode(name="n4", listen_to=n3, retrigger=False)
-        n5 = FalseNode(name="n5", listen_to=n3 & n2, retrigger=False)
-=======
         n1 = TrueNode(name='n1')
         n2 = FalseNode(name='n2')
         n3 = TrueNode(name='n3', listen_to=n1 | n2)
         n4 = TrueNode(name="n4", listen_to=n3)
         n5 = FalseNode(name="n5", listen_to=n3 & n2)
->>>>>>> ca483885
 
         p1 = Pipeline(nodes=[n1, n2, n3, n4, n5])
         p1.start()
 
         n4.pause()
 
-<<<<<<< HEAD
-        time.sleep(8)
-
-        assert n1.triggered
-        assert n2.triggered
-        assert n3.triggered
-        assert not n4.triggered 
-=======
         time.sleep(2)
 
         assert n1.triggered
         assert not n2.triggered
         assert n3.triggered
         assert n4.triggered 
->>>>>>> ca483885
         assert not n5.triggered
 
         p1.terminate_nodes()
